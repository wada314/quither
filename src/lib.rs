--- conflicted
+++ resolved
@@ -45,60 +45,6 @@
     Both(A, B),
 }
 
-<<<<<<< HEAD
-impl<A, B> Either<A, B> {
-    pub fn is_left(&self) -> bool {
-        matches!(self, Either::Left(_))
-    }
-
-    pub fn is_right(&self) -> bool {
-        matches!(self, Either::Right(_))
-    }
-
-    fn into_enb(self) -> EitherOrNeitherOrBoth<A, B> {
-        match self {
-            Either::Left(a) => EitherOrNeitherOrBoth::Left(a),
-            Either::Right(b) => EitherOrNeitherOrBoth::Right(b),
-        }
-    }
-
-    pub fn as_ref(&self) -> Either<&A, &B> {
-        match self {
-            Either::Left(a) => Either::Left(a),
-            Either::Right(b) => Either::Right(b),
-        }
-    }
-
-    pub fn is_left2(&self) -> bool {
-        self.as_ref().into_enb().is_left()
-    }
-}
-
-impl<A, B> EitherOrNeitherOrBoth<A, B> {
-    pub fn is_left(&self) -> bool {
-        matches!(self, EitherOrNeitherOrBoth::Left(_))
-    }
-    pub fn is_right(&self) -> bool {
-        matches!(self, EitherOrNeitherOrBoth::Right(_))
-    }
-    pub fn is_neither(&self) -> bool {
-        matches!(self, EitherOrNeitherOrBoth::Neither)
-    }
-    pub fn is_both(&self) -> bool {
-        matches!(self, EitherOrNeitherOrBoth::Both(_, _))
-    }
-    pub fn right(self) -> Option<B> {
-        match self {
-            Self::Right(b) | Self::Both(_, b) => Some(b),
-            _ => None,
-        }
-    }
-
-    pub fn left(self) -> Option<A> {
-        match self {
-            Self::Left(a) | Self::Both(a, _) => Some(a),
-            _ => None,
-=======
 macro_rules! categorize_arms {
     // @either arms
     ($callback:ident, { $($cb_args:tt)* },
@@ -226,21 +172,10 @@
     (@filtered $expr:expr, false, false, true, { $(($e_pat:pat => $e_block:block)),* }, { $(($n_pat:pat => $n_block:block)),* }, { $(($b_pat:pat => $b_block:block)),* }) => {
         match $expr {
             $($b_pat => $b_block)*
->>>>>>> ca66d2e7
-        }
-    }
-}
-
-<<<<<<< HEAD
-#[inline(never)]
-fn foo(x: Option<i32>) -> Option<i32> {
-    x
-}
-
-#[inline(never)]
-pub fn right(e: EitherOrNeitherOrBoth<i32, i32>) -> Option<i32> {
-    foo(e.right())
-=======
+        }
+    };
+}
+
 /// Implements map_either for pair-like types with conditional variants
 macro_rules! impl_pair_map {
     ($name:ident, $has_e:ident, false, $has_b:ident) => {
@@ -260,7 +195,11 @@
         }
     };
     ($($_:tt),*) => {};
->>>>>>> ca66d2e7
+}
+
+#[inline(never)]
+pub fn right(e: EitherOrNeitherOrBoth<i32, i32>) -> Option<i32> {
+    foo(e.right())
 }
 
 #[inline(never)]
